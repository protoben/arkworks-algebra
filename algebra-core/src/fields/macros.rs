--- conflicted
+++ resolved
@@ -206,15 +206,11 @@
                 }
             }
 
-<<<<<<< HEAD
-            impl_field_into_repr!($limbs, $BigIntegerType);
-=======
             impl_field_into_repr!($limbs);
         }
 
         impl<P: $FpParameters> FftField for $Fp<P> {
             type FftParams = P;
->>>>>>> a5e42a47
 
             #[inline]
             fn two_adic_root_of_unity() -> Self {
@@ -458,470 +454,4 @@
             }
         }
     }
-<<<<<<< HEAD
-=======
-}
-
-/// This modular multiplication algorithm uses Montgomery
-/// reduction for efficient implementation. It also additionally
-/// uses the "no-carry optimization" outlined
-/// [here](https://hackmd.io/@zkteam/modular_multiplication) if
-/// `P::MODULUS` has (a) a non-zero MSB, and (b) at least one
-/// zero bit in the rest of the modulus.
-macro_rules! impl_field_mul_assign {
-    ($limbs:expr) => {
-        #[inline]
-        #[unroll_for_loops]
-        fn mul_assign(&mut self, other: &Self) {
-            // Checking the modulus at compile time
-            let first_bit_set = P::MODULUS.0[$limbs - 1] >> 63 != 0;
-            let mut all_bits_set = P::MODULUS.0[$limbs - 1] == !0 - (1 << 63);
-            for i in 1..$limbs {
-                all_bits_set &= P::MODULUS.0[$limbs - i - 1] == !0u64;
-            }
-            let no_carry: bool = !(first_bit_set || all_bits_set);
-
-            // No-carry optimisation applied to CIOS
-            if no_carry {
-                let mut r = [0u64; $limbs];
-                let mut carry1 = 0u64;
-                let mut carry2 = 0u64;
-
-                for i in 0..$limbs {
-                    r[0] = fa::mac(r[0], (self.0).0[0], (other.0).0[i], &mut carry1);
-                    let k = r[0].wrapping_mul(P::INV);
-                    fa::mac_discard(r[0], k, P::MODULUS.0[0], &mut carry2);
-                    for j in 1..$limbs {
-                        r[j] = fa::mac_with_carry(r[j], (self.0).0[j], (other.0).0[i], &mut carry1);
-                        r[j - 1] = fa::mac_with_carry(r[j], k, P::MODULUS.0[j], &mut carry2);
-                    }
-                    r[$limbs - 1] = carry1 + carry2;
-                }
-                (self.0).0 = r;
-                self.reduce();
-            // Alternative implementation
-            } else {
-                let mut r = [0u64; $limbs * 2];
-
-                for i in 0..$limbs {
-                    let mut carry = 0;
-                    for j in 0..$limbs {
-                        r[j + i] =
-                            fa::mac_with_carry(r[j + i], (self.0).0[i], (other.0).0[j], &mut carry);
-                    }
-                    r[$limbs + i] = carry;
-                }
-                // Montgomery reduction
-                let mut _carry2 = 0;
-                for i in 0..$limbs {
-                    let k = r[i].wrapping_mul(P::INV);
-                    let mut carry = 0;
-                    fa::mac_with_carry(r[i], k, P::MODULUS.0[0], &mut carry);
-                    for j in 1..$limbs {
-                        r[j + i] = fa::mac_with_carry(r[j + i], k, P::MODULUS.0[j], &mut carry);
-                    }
-                    r[$limbs + i] = fa::adc(r[$limbs + i], _carry2, &mut carry);
-                    _carry2 = carry;
-                }
-                (self.0).0.copy_from_slice(&r[$limbs..]);
-                self.reduce();
-            }
-        }
-    };
-}
-
-macro_rules! impl_field_into_repr {
-    ($limbs:expr) => {
-        #[inline]
-        #[unroll_for_loops]
-        fn into_repr(&self) -> BigInteger {
-            let mut tmp = self.0;
-            let mut r = tmp.0;
-            // Montgomery Reduction
-            for i in 0..$limbs {
-                let k = r[i].wrapping_mul(P::INV);
-                let mut carry = 0;
-
-                fa::mac_with_carry(r[i], k, P::MODULUS.0[0], &mut carry);
-                for j in 1..$limbs {
-                    r[(j + i) % $limbs] =
-                        fa::mac_with_carry(r[(j + i) % $limbs], k, P::MODULUS.0[j], &mut carry);
-                }
-                r[i % $limbs] = carry;
-            }
-            tmp.0 = r;
-            tmp
-        }
-    };
-}
-
-macro_rules! impl_field_square_in_place {
-    ($limbs: expr) => {
-        #[inline]
-        #[unroll_for_loops]
-        fn square_in_place(&mut self) -> &mut Self {
-            let mut r = [0u64; $limbs * 2];
-
-            let mut carry = 0;
-            for i in 0..$limbs {
-                if i < $limbs - 1 {
-                    for j in 0..$limbs {
-                        if j >= (i + 1) {
-                            r[i + j] = fa::mac_with_carry(
-                                r[i + j],
-                                (self.0).0[i],
-                                (self.0).0[j],
-                                &mut carry,
-                            );
-                        }
-                    }
-                    r[$limbs + i] = carry;
-                    carry = 0;
-                }
-            }
-
-            r[$limbs * 2 - 1] = r[$limbs * 2 - 2] >> 63;
-            for i in 0..$limbs {
-                r[$limbs * 2 - 2 - i] =
-                    (r[$limbs * 2 - 2 - i] << 1) | (r[$limbs * 2 - 3 - i] >> 63);
-            }
-            for i in 3..$limbs {
-                r[$limbs + 1 - i] = (r[$limbs + 1 - i] << 1) | (r[$limbs - i] >> 63);
-            }
-            r[1] = r[1] << 1;
-
-            for i in 0..$limbs {
-                r[2 * i] = fa::mac_with_carry(r[2 * i], (self.0).0[i], (self.0).0[i], &mut carry);
-                r[2 * i + 1] = fa::adc(r[2 * i + 1], 0, &mut carry);
-            }
-            // Montgomery reduction
-            let mut _carry2 = 0;
-            for i in 0..$limbs {
-                let k = r[i].wrapping_mul(P::INV);
-                let mut carry = 0;
-                fa::mac_with_carry(r[i], k, P::MODULUS.0[0], &mut carry);
-                for j in 1..$limbs {
-                    r[j + i] = fa::mac_with_carry(r[j + i], k, P::MODULUS.0[j], &mut carry);
-                }
-                r[$limbs + i] = fa::adc(r[$limbs + i], _carry2, &mut carry);
-                _carry2 = carry;
-            }
-
-            (self.0).0.copy_from_slice(&r[$limbs..]);
-            self.reduce();
-            self
-        }
-    };
-}
-
-macro_rules! impl_field_bigint_conv {
-    ($field: ident, $bigint: ident, $params: ident) => {
-        impl<P: $params> Into<$bigint> for $field<P> {
-            fn into(self) -> $bigint {
-                self.into_repr()
-            }
-        }
-
-        impl<P: $params> From<$bigint> for $field<P> {
-            fn from(int: $bigint) -> Self {
-                Self::from_repr(int)
-            }
-        }
-    };
-}
-
-macro_rules! impl_prime_field_standard_sample {
-    ($field: ident, $params: ident) => {
-        impl<P: $params> rand::distributions::Distribution<$field<P>>
-            for rand::distributions::Standard
-        {
-            #[inline]
-            fn sample<R: rand::Rng + ?Sized>(&self, rng: &mut R) -> $field<P> {
-                loop {
-                    let mut tmp = $field(rng.sample(rand::distributions::Standard), PhantomData);
-                    // Mask away the unused bits at the beginning.
-                    tmp.0
-                        .as_mut()
-                        .last_mut()
-                        .map(|val| *val &= core::u64::MAX >> P::REPR_SHAVE_BITS);
-
-                    if tmp.is_valid() {
-                        return tmp;
-                    }
-                }
-            }
-        }
-    };
-}
-
-macro_rules! impl_prime_field_from_int {
-    ($field: ident, u128, $params: ident) => {
-        impl<P: $params> From<u128> for $field<P> {
-            fn from(other: u128) -> Self {
-                let upper = (other >> 64) as u64;
-                let lower = ((other << 64) >> 64) as u64;
-                let mut default_int = P::BigInt::default();
-                default_int.0[0] = lower;
-                default_int.0[1] = upper;
-                Self::from_repr(default_int)
-            }
-        }
-    };
-    ($field: ident, $int: ident, $params: ident) => {
-        impl<P: $params> From<$int> for $field<P> {
-            fn from(other: $int) -> Self {
-                Self::from_repr(P::BigInt::from(u64::from(other)))
-            }
-        }
-    };
-}
-
-macro_rules! sqrt_impl {
-    ($Self:ident, $P:tt, $self:expr) => {{
-        use crate::fields::LegendreSymbol::*;
-        // https://eprint.iacr.org/2012/685.pdf (page 12, algorithm 5)
-        // Actually this is just normal Tonelli-Shanks; since `P::Generator`
-        // is a quadratic non-residue, `P::TWO_ADIC_ROOT_OF_UNITY = P::GENERATOR ^ t`
-        // is also a quadratic non-residue (since `t` is odd).
-        match $self.legendre() {
-            Zero => Some(*$self),
-            QuadraticNonResidue => None,
-            QuadraticResidue => {
-                let mut z = $Self::qnr_to_t();
-                let mut w = $self.pow($P::T_MINUS_ONE_DIV_TWO);
-                let mut x = w * $self;
-                let mut b = x * &w;
-
-                let mut v = $P::TWO_ADICITY as usize;
-                // t = self^t
-                #[cfg(debug_assertions)]
-                {
-                    let mut check = b;
-                    for _ in 0..(v - 1) {
-                        check.square_in_place();
-                    }
-                    if !check.is_one() {
-                        panic!("Input is not a square root, but it passed the QR test")
-                    }
-                }
-
-                while !b.is_one() {
-                    let mut k = 0usize;
-
-                    let mut b2k = b;
-                    while !b2k.is_one() {
-                        // invariant: b2k = b^(2^k) after entering this loop
-                        b2k.square_in_place();
-                        k += 1;
-                    }
-
-                    let j = v - k - 1;
-                    w = z;
-                    for _ in 0..j {
-                        w.square_in_place();
-                    }
-
-                    z = w.square();
-                    b *= &z;
-                    x *= &w;
-                    v = k;
-                }
-
-                Some(x)
-            }
-        }
-    }};
-}
-
-// Implements AddAssign on Self by deferring to an implementation on &Self
-#[macro_export]
-macro_rules! impl_additive_ops_from_ref {
-    ($type: ident, $params: ident) => {
-        #[allow(unused_qualifications)]
-        impl<P: $params> core::ops::Add<Self> for $type<P> {
-            type Output = Self;
-
-            #[inline]
-            fn add(self, other: Self) -> Self {
-                let mut result = self;
-                result.add_assign(&other);
-                result
-            }
-        }
-
-        #[allow(unused_qualifications)]
-        impl<'a, P: $params> core::ops::Add<&'a mut Self> for $type<P> {
-            type Output = Self;
-
-            #[inline]
-            fn add(self, other: &'a mut Self) -> Self {
-                let mut result = self;
-                result.add_assign(&*other);
-                result
-            }
-        }
-
-        #[allow(unused_qualifications)]
-        impl<P: $params> core::ops::Sub<Self> for $type<P> {
-            type Output = Self;
-
-            #[inline]
-            fn sub(self, other: Self) -> Self {
-                let mut result = self;
-                result.sub_assign(&other);
-                result
-            }
-        }
-
-        #[allow(unused_qualifications)]
-        impl<'a, P: $params> core::ops::Sub<&'a mut Self> for $type<P> {
-            type Output = Self;
-
-            #[inline]
-            fn sub(self, other: &'a mut Self) -> Self {
-                let mut result = self;
-                result.sub_assign(&*other);
-                result
-            }
-        }
-
-        #[allow(unused_qualifications)]
-        impl<P: $params> core::iter::Sum<Self> for $type<P> {
-            fn sum<I: Iterator<Item = Self>>(iter: I) -> Self {
-                iter.fold(Self::zero(), core::ops::Add::add)
-            }
-        }
-
-        #[allow(unused_qualifications)]
-        impl<'a, P: $params> core::iter::Sum<&'a Self> for $type<P> {
-            fn sum<I: Iterator<Item = &'a Self>>(iter: I) -> Self {
-                iter.fold(Self::zero(), core::ops::Add::add)
-            }
-        }
-
-        #[allow(unused_qualifications)]
-        impl<P: $params> core::ops::AddAssign<Self> for $type<P> {
-            fn add_assign(&mut self, other: Self) {
-                self.add_assign(&other)
-            }
-        }
-
-        #[allow(unused_qualifications)]
-        impl<P: $params> core::ops::SubAssign<Self> for $type<P> {
-            fn sub_assign(&mut self, other: Self) {
-                self.sub_assign(&other)
-            }
-        }
-
-        #[allow(unused_qualifications)]
-        impl<'a, P: $params> core::ops::AddAssign<&'a mut Self> for $type<P> {
-            fn add_assign(&mut self, other: &'a mut Self) {
-                self.add_assign(&*other)
-            }
-        }
-
-        #[allow(unused_qualifications)]
-        impl<'a, P: $params> core::ops::SubAssign<&'a mut Self> for $type<P> {
-            fn sub_assign(&mut self, other: &'a mut Self) {
-                self.sub_assign(&*other)
-            }
-        }
-    };
-}
-
-// Implements AddAssign on Self by deferring to an implementation on &Self
-#[macro_export]
-macro_rules! impl_multiplicative_ops_from_ref {
-    ($type: ident, $params: ident) => {
-        #[allow(unused_qualifications)]
-        impl<P: $params> core::ops::Mul<Self> for $type<P> {
-            type Output = Self;
-
-            #[inline]
-            fn mul(self, other: Self) -> Self {
-                let mut result = self;
-                result.mul_assign(&other);
-                result
-            }
-        }
-
-        #[allow(unused_qualifications)]
-        impl<P: $params> core::ops::Div<Self> for $type<P> {
-            type Output = Self;
-
-            #[inline]
-            fn div(self, other: Self) -> Self {
-                let mut result = self;
-                result.div_assign(&other);
-                result
-            }
-        }
-
-        #[allow(unused_qualifications)]
-        impl<'a, P: $params> core::ops::Mul<&'a mut Self> for $type<P> {
-            type Output = Self;
-
-            #[inline]
-            fn mul(self, other: &'a mut Self) -> Self {
-                let mut result = self;
-                result.mul_assign(&*other);
-                result
-            }
-        }
-
-        #[allow(unused_qualifications)]
-        impl<'a, P: $params> core::ops::Div<&'a mut Self> for $type<P> {
-            type Output = Self;
-
-            #[inline]
-            fn div(self, other: &'a mut Self) -> Self {
-                let mut result = self;
-                result.div_assign(&*other);
-                result
-            }
-        }
-
-        #[allow(unused_qualifications)]
-        impl<P: $params> core::iter::Product<Self> for $type<P> {
-            fn product<I: Iterator<Item = Self>>(iter: I) -> Self {
-                iter.fold(Self::one(), core::ops::Mul::mul)
-            }
-        }
-
-        #[allow(unused_qualifications)]
-        impl<'a, P: $params> core::iter::Product<&'a Self> for $type<P> {
-            fn product<I: Iterator<Item = &'a Self>>(iter: I) -> Self {
-                iter.fold(Self::one(), Mul::mul)
-            }
-        }
-
-        #[allow(unused_qualifications)]
-        impl<P: $params> core::ops::MulAssign<Self> for $type<P> {
-            fn mul_assign(&mut self, other: Self) {
-                self.mul_assign(&other)
-            }
-        }
-
-        #[allow(unused_qualifications)]
-        impl<'a, P: $params> core::ops::DivAssign<&'a mut Self> for $type<P> {
-            fn div_assign(&mut self, other: &'a mut Self) {
-                self.div_assign(&*other)
-            }
-        }
-
-        #[allow(unused_qualifications)]
-        impl<'a, P: $params> core::ops::MulAssign<&'a mut Self> for $type<P> {
-            fn mul_assign(&mut self, other: &'a mut Self) {
-                self.mul_assign(&*other)
-            }
-        }
-
-        #[allow(unused_qualifications)]
-        impl<P: $params> core::ops::DivAssign<Self> for $type<P> {
-            fn div_assign(&mut self, other: Self) {
-                self.div_assign(&other)
-            }
-        }
-    };
->>>>>>> a5e42a47
 }